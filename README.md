# ClearGrasp: 3D Shape Estimation of Transparent Objects for Manipulation

Welcome to the official repository for the ClearGrasp paper. ClearGrasp leverages deep learning with synthetic training data to infer accurate 3D geometry of transparent objects from a single RGB-D image. The estimated geometry can be directly used for downstream robotic manipulation tasks (e.g. suction and parallel-jaw grasping).

This repository provides:
- An API for our depth estimation pipeline
- PyTorch code for training and testing our models
- Demo code to see ClearGrasp in action with a RealSense D400 series camera
- Demo code to run the full pipeline on an UR5 arm for pick and place for transparent objects.


<img align="left" src="data/readme_images/task.png" height=480px>

Resources : <b> [PDF](https://arxiv.org/abs/1910.02550) | [Website - Video, Dataset & Results](https://sites.google.com/view/cleargrasp) </b>

Authors: [Shreeyak S Sajjan](https://www.linkedin.com/in/shreeyak-sajjan/), [Matthew Moore](https://www.linkedin.com/in/matthewpaulmoore/), [Mike Pan](https://www.linkedin.com/in/panmike/), [Ganesh Nagaraja](https://www.linkedin.com/in/ganesh-nagaraja/), [Johnny Lee](http://johnnylee.net/), [Andy Zeng](http://andyzeng.github.io/), [Shuran Song](https://shurans.github.io/index.html)

Publication: <i> Submitted to the International Conference on Robotics and Automation (ICRA), 2020 </i>

[Download Data - Training Set](http://clkgum.com/shreeyak/cleargrasp-dataset-train)  
[Download Data - Testing and Validation Set](http://clkgum.com/shreeyak/cleargrasp-dataset-test)  
[Download Model checkpoints](http://clkgum.com/shreeyak/cleargrasp-checkpoints)  

</br></br></br></br></br></br></br></br>

Transparent objects possess unique visual properties that make them incredibly difficult for standard 3D sensors to produce accurate depth estimates for. In many cases, they often appear as
noisy or distorted approximations of the surfaces that lie behind them. To address these challenges, we present ClearGrasp – a
deep learning approach for estimating accurate 3D geometry of transparent objects for robotic manipulation.
The experiments demonstrate that ClearGrasp is substantially better than monocular depth estimation baselines and is capable of generalizing to real-world images and novel objects. We also demonstrate that ClearGrasp can be applied out-of-the-box to improve grasping algorithms’ performance on transparent objects.  
Given a single RGB-D image of transparent objects, ClearGrasp first uses the color image as input to deep convolutional networks to infer a set of information: surface normals, occlusion boundaries. The mask is used to "clean" the input depth by removing all points corresponding to transparent surfaces. ClearGrasp then uses a global optimization algorithm which uses surface normals and occlusion boundaries to reconstruct the depth of the transparent objects.


<p align="center"> 
    <img src="data/readme_images/cleargrasp_approach_overview.png" alt="pipeline">  
</p>
<p align="center"> 
    <i>Method Overview</i>  
</p>


### Contact:

If you have any questions or find any bugs, please file a github issue or contact me:  
Shreeyak Sajjan: shreeyak[dot]sajjan[at]gmail[dot]com

## Installation

This code is tested with Ubuntu 16.04, Python3.6 and [Pytorch](https://pytorch.org/get-started/locally/) 1.3.  
Install other dependencies with:

```bash
sudo apt-get install libhdf5-10 libhdf5-serial-dev libhdf5-dev libhdf5-cpp-11
sudo apt install libopenexr-dev zlib1g-dev openexr
sudo apt install xorg-dev  # display widows
sudo apt install libglfw3-dev
```

### Optional
If you want to run demos with an Intel RealSense camera, you may need to install [LibRealSense](https://github.com/IntelRealSense/librealsense) and [GLFW](https://github.com/glfw/glfw).


#### LibRealSense

[LibRealSense](https://github.com/IntelRealSense/librealsense) is required to stream and capture images from Intel Realsense D415/D435 stereo cameras.  
Please check the [installation guide](https://github.com/IntelRealSense/librealsense/blob/master/doc/distribution_linux.md) to install from binaries, or compile from source.

```bash
# Register the server's public key:
$ sudo apt-key adv --keyserver keys.gnupg.net --recv-key C8B3A55A6F3EFCDE || sudo apt-key adv --keyserver hkp://keyserver.ubuntu.com:80 --recv-key C8B3A55A6F3EFCDE

# Ubuntu 16 LTS - Add the server to the list of repositories
$ sudo add-apt-repository "deb http://realsense-hw-public.s3.amazonaws.com/Debian/apt-repo xenial main" -u

# Install the libraries
$ sudo apt-get install librealsense2-dkms
$ sudo apt-get install librealsense2-utils

# Install the developer and debug packages
$ sudo apt-get install librealsense2-dev
$ sudo apt-get install librealsense2-dbg
```


## Setup

1. Clone the repository. A small sample dataset of 5 real and 5 synthetic images is included.

    ```bash
    git clone git@github.com:Shreeyak/cleargrasp.git
    ```

<<<<<<< HEAD
2. Download the data:  
   a) [Train dataset](http://clkgum.com/shreeyak/cleargrasp-dataset-train) (72GB) - Contains the synthetic images used for training the models. No real images were used for training.  
   b) [Val + Test datasets](http://clkgum.com/shreeyak/cleargrasp-dataset-test) (1.7GB) - Contains the real and synthetic images used for validation and testing.  
   c) [Model Checkpoints](http://clkgum.com/shreeyak/cleargrasp-checkpoints) (0.9GB) - Trained checkpoints of our 3 deeplabv3+ models.

   Extract these into the `data/` directory or create symlinks to the extracted directories in `data/`.

3. Compile depth2depth (global optimization):
=======
2. Install pip dependencies by running in terminal:

   ```bash
   pip install -r requirements.txt
   ```

3. Download and extract the Train and Test datasets from [our DropBox directory](https://www.dropbox.com/sh/mly4daqrimdnfem/AACjZ6_e2kO5-7E0QVTNBFn1a?dl=0) (~100GB). Do note, a small sample dataset has been provided in this repository to testing.

4. Download and extract the model checkpoints from [our DropBox directory](https://www.dropbox.com/sh/y79twz0c1pz01rt/AAD2jy2_9ZF0x8oZokBa0cs_a?dl=0)  (933 MB)

5. Compile depth2depth (global optimization):
>>>>>>> 2f4eb18b

    `depth2depth` is a C++ global optimization module used for depth completion, adapted from the [DeepCompletion](http://deepcompletion.cs.princeton.edu/) project. It resides in the `api/depth2depth/` directory.

    - To compile the depth2depth binary, you will first need to identify the path to libhdf5. Run the following command in terminal:
    
        ```bash
        find /usr -iname "*hdf5.h*"
        ```
        
        Note the location of `hdf5/serial`. It will look similar to: `/usr/include/hdf5/serial/hdf5.h`.

    - Edit BOTH lines 28-29 of the makefile at `api/depth2depth/gaps/apps/depth2depth/Makefile` to add the path you just found as shown below:

        ```bash
        USER_LIBS=-L/usr/include/hdf5/serial/ -lhdf5_serial
        USER_CFLAGS=-DRN_USE_CSPARSE "/usr/include/hdf5/serial/"
        ```

    - Compile the binary:

        ```bash
        cd api/depth2depth/gaps
        export CPATH="/usr/include/hdf5/serial/"  # Ensure this path is same as read from output of `find /usr -iname "*hdf5.h*"`
        
        make
        ```

        This should create an executable, `api/depth2depth/gaps/bin/x86_64/depth2depth`. The config files will need the path to this executable to run our depth estimation pipeline.

    - Check the executable, by passing in the provided sample files:
    
        ```bash
        cd api/depth2depth/gaps
        bash depth2depth.sh
        ```

        This will generate `gaps/sample_files/output-depth.png`, which should match the `expected-output-depth.png` sample file. It will also generate RGB visualizations of all the intermediate files.


## To run the code:

### 1. ClearGrasp Quick Demo - Evaluation of Depth Completion of Transparent Objects
We provide a script to run our full pipeline on a dataset and calculate accuracy metrics (RMSE, MAE, etc). Resides in the directory `eval_depth_completion/`.  

- Install dependencies and follow [Setup](#setup) to download our model checkpoints and compile `depth2depth`.
- Create a local copy of the config file: 
    ```bash
    cd eval_depth_completion/
    cp config/config.yaml.sample config/config.yaml
    ```
- Edit the `config/config.yaml` file to set `pathWeightsFile` parameters to the paths of the respective model checkpoints. To run evaluation on the official test datasets, set path to official datasets within the `files` parameter.
- Calculate accuracy metrics of depth completion on transparent objects:
    ```bash
    python eval_depth_completion.py -c config/config.yaml
    ```

    The script will use the sample data included in this repo to run depth completion of transparent objects. It will also report the metrics (RMSE, etc.) as seen in the paper. All inputs are resized to dimensions as per config. Resized inputs, output depths, output pointclouds and other intermediate files are also saved in the results. 
    
    <p align="center"> 
        <img src="data/readme_images/eval-000000000-result-viz.png" alt="pipeline">  
    </p>
    <p align="center"> 
        <i>Example Result. In order: Input RGB image, predicted surface normals, predicted  boundaries, occlusion boundary weights, overlay of masks+boundaries, input depth, cleaned input depth, output depth, ground truth depth, mask of valid transparent pixels (over which metrics are calculated).</i>  
    </p>

    


### 2. Live Demo

We provide a demonstration of how to use our API on images streaming from realsense D400 series camera. Each new frame coming from the camera stream is passed through the depth completion module to obtain completed depth of transparent objects and the results are displayed in a window.  
Resides in the folder `live-demo`. This demo requires the Librealsense SDK to be installed.

1. Create a copy of the sample config file:

    ```bash
    `cp config/config.sample.yaml config/config.yaml`
    ```

2. Edit `config/config.yaml` with paths to checkpoints of networks and
depth2depth executable. Edit parameters as per your camera.

3. Compile `realsense.cpp`:

    ```bash
    cd live-demo/realsense/
    mkdir build
    cd build
    cmake ..
    make
    ```

    This will create a binary `build/realsense` which is used to stream images from the realsense camera over TCP/IP. In case of issues, check FAQ.

4. Connect a realsense d400 series camera to USB and start the camera stream:

    ```bash
    cd live_demo/realsense
    ./build/realsense
    ```

    This application will capture RGB and Depth images from the realsense and stream them on an TCP/IP port. It will also open a window with the RGB and Depth images displayed.

5. Run demo:

    ```bash
    python live_demo.py -c config/config.yaml
    ```

    This will open a new window displaying input image, input depth, intermediate outputs (surface normals, occlusion boundaries, mask), modified input depth and output depth. Expect around 1 FPS with an i7 7700K CPU and 1080ti GPU. The global optimization module is CPU bound and takes almost 1 sec per image at 256x144p resolution.

### 3. Training Code

The folder `pytorch_networks` contains the code used to train the
surface normals, occlusion boundary and semantic segmentation models.

- Go the to respective folder (eg: `pytorch_networks/surface_normals`) and create a local copy of the config file:
    ```bash
    cp config/config.sample.yaml config/config.yaml
    ```

- Edit the `config/config.yaml` file to fill in the paths to the dataset, select hyperparameter values, etc. All the parameters are explained in comments within the config file.
- Start training: 
    ```bash
    python3 train.py -c config/config.yaml
    ```
- Eval script can be run by: 
    ```bash
    python3 eval.py -c config/config.yaml
    ```

### 4. Dataset Capture GUI
Contains GUI application that was used to collect dataset of real transparent objects. First the transparent objects were placed in the scene along with various random opaque objects like cardboard boxes, decorative mantelpieces and fruits. After capturing
and freezing that frame, each object was replaced with an identical spray-painted instance. Subsequent frames would be overlaid on the frozen frame so that the overlap between the
spray painted objects and the transparent objects they were replacing could be observed. With high resolution images, sub-millimeter accuracy can be achieved in the positioning
of the objects.

Run the `capture_image.py` script to launch a window that streams images directly from a Realsense D400 series camera. Press 'c' to capture the transparent frame, 'v' to capture the opaque frame and spacebar to confirm and save the RGB and Depth images for both frames.


## FAQ

### Details on depth2depth

This executable expects the following parameters:

- input_depth.png: The path for the raw depth map from sensor, which is the depth to refine. It should be saved as 4000 x depth in meter in a 16bit PNG.
- output_depth.png: The path for the result, which is the completed depth. It is also saved as 4000 x depth in meter in a 16bit PNG.
- Occlusion Weights: The depth discontinuities channel is extracted from the occlusion outlines models' outputs scaled and saved as png file.
- Surface Normals: The output of surface normals model is saved as an .h5 file
- xres, yres - The resolution of image in x and y axes.
- fx, fy - The focal length used to take image in pixels
- cx, cy - The centre of the image. Ideally it is equal to (height/2, width/2)
- inertia weight - The strength of the penalty on the difference between the input and the output depth map on observed pixels. Set this value higher if you want to maintain the observed depth from input_depth.png.
- smoothness_weight: The strength of the penalty on the difference between the depths of neighboring pixels. Higher smoothness weight will produce soap-film-like result.
- tangent_weight: The universal strength of the surface normal constraint. Higher tangent weight will force the output to have the same surface normal with the given one.

### Calculation of focal len in pixels (fx, fy)
The focal len in pixels is calculated from the Field of View and Sensor Size of camera, as derived from [here](https://photo.stackexchange.com/questions/97213/finding-focal-length-from-image-size-and-fov):

```bash
F = A / tan(a)
  Where,
    F = Focal len in pixels
    A = image_size/2
    a = FOV/2

=> (focal len in pixels) = ((image width or height)/2 ) / tan( FOV/2 )
```

Here are the calculation for our images, with angles in degrees for image output at 288x512p:

```bash
Fx = (512 / 2) / tan( 69.40 / 2 ) = 369.71 = 370 pixels
Fy = (288 / 2) / tan( 42.56 / 2 ) = 369.72 = 370 pixels
```

### ERROR: No module named open3d
In case of Open3D not being recognized, try installing Open3D with:

```bash
pip install open3d-python -U --no-cache-dir
```

### FIX for librealsense version V2.15 and earlier

Change the below line:

```c
// Find and colorize the depth data
rs2::frame depth_colorized = color_map.colorize(aligned_depth);
```

to

```c
// Find and colorize the depth data
rs2::frame depth_colorized = color_map(aligned_depth);
```

### ERROR: depth2depth.cpp:11:18: fatal error: hdf5.h: No such file or directory

Make sure HDF5 is installed.
Ensure you edited both lines in the makefile to add path to hdf5, as per directions in Installation section.  
Make sure you exported CPATH before compiling `depth2depth`, as mentioned above (`export CPATH="/usr/include/hdf5/serial/"`).

### ERROR: /usr/bin/ld: cannot find -lrealsense2

You may face this error when compiling realsense.cpp. This may occur when using later versions of librealsense (>=2.24, circa Jun 2019).  
This error can be resolved by compiling Librealsense from source. Please follow the [official instructions](https://github.com/IntelRealSense/librealsense/blob/master/doc/installation.md).

### HOW to change the image resolution streaming from realsense camera?

You can change the image resolution by changing the corresponding lines in the `live_demo/realsense/realsense.cpp` file and re-compiling realsense:

```shell
int stream_width = 640;
int stream_height = 360;
int depth_disparity_shift = 25;
int stream_fps = 30;
```

Also change the following lines in the `live_demo/realsense/camera.py` file to match the cpp file:

```shell
self.im_height = 360
self.im_width = 640
self.tcp_host_ip = '127.0.0.1'
self.tcp_port = 50010
```<|MERGE_RESOLUTION|>--- conflicted
+++ resolved
@@ -15,7 +15,7 @@
 
 Authors: [Shreeyak S Sajjan](https://www.linkedin.com/in/shreeyak-sajjan/), [Matthew Moore](https://www.linkedin.com/in/matthewpaulmoore/), [Mike Pan](https://www.linkedin.com/in/panmike/), [Ganesh Nagaraja](https://www.linkedin.com/in/ganesh-nagaraja/), [Johnny Lee](http://johnnylee.net/), [Andy Zeng](http://andyzeng.github.io/), [Shuran Song](https://shurans.github.io/index.html)
 
-Publication: <i> Submitted to the International Conference on Robotics and Automation (ICRA), 2020 </i>
+Publication: <i> International Conference on Robotics and Automation (ICRA), 2020 </i>
 
 [Download Data - Training Set](http://clkgum.com/shreeyak/cleargrasp-dataset-train)  
 [Download Data - Testing and Validation Set](http://clkgum.com/shreeyak/cleargrasp-dataset-test)  
@@ -46,7 +46,7 @@
 ## Installation
 
 This code is tested with Ubuntu 16.04, Python3.6 and [Pytorch](https://pytorch.org/get-started/locally/) 1.3.  
-Install other dependencies with:
+Install system dependencies with:
 
 ```bash
 sudo apt-get install libhdf5-10 libhdf5-serial-dev libhdf5-dev libhdf5-cpp-11
@@ -55,13 +55,9 @@
 sudo apt install libglfw3-dev
 ```
 
-### Optional
-If you want to run demos with an Intel RealSense camera, you may need to install [LibRealSense](https://github.com/IntelRealSense/librealsense) and [GLFW](https://github.com/glfw/glfw).
-
-
-#### LibRealSense
-
-[LibRealSense](https://github.com/IntelRealSense/librealsense) is required to stream and capture images from Intel Realsense D415/D435 stereo cameras.  
+### LibRealSense (Optional)
+
+If you want to run demos with an Intel RealSense camera, you may need to install [LibRealSense](https://github.com/IntelRealSense/librealsense). It is required to stream and capture images from Intel Realsense D415/D435 stereo cameras.  
 Please check the [installation guide](https://github.com/IntelRealSense/librealsense/blob/master/doc/distribution_linux.md) to install from binaries, or compile from source.
 
 ```bash
@@ -83,34 +79,26 @@
 
 ## Setup
 
-1. Clone the repository. A small sample dataset of 5 real and 5 synthetic images is included.
+1. Clone the repository. A small sample dataset of 3 real and 3 synthetic images is included.
 
     ```bash
     git clone git@github.com:Shreeyak/cleargrasp.git
     ```
 
-<<<<<<< HEAD
-2. Download the data:  
-   a) [Train dataset](http://clkgum.com/shreeyak/cleargrasp-dataset-train) (72GB) - Contains the synthetic images used for training the models. No real images were used for training.  
-   b) [Val + Test datasets](http://clkgum.com/shreeyak/cleargrasp-dataset-test) (1.7GB) - Contains the real and synthetic images used for validation and testing.  
-   c) [Model Checkpoints](http://clkgum.com/shreeyak/cleargrasp-checkpoints) (0.9GB) - Trained checkpoints of our 3 deeplabv3+ models.
-
-   Extract these into the `data/` directory or create symlinks to the extracted directories in `data/`.
-
-3. Compile depth2depth (global optimization):
-=======
 2. Install pip dependencies by running in terminal:
 
    ```bash
    pip install -r requirements.txt
    ```
 
-3. Download and extract the Train and Test datasets from [our DropBox directory](https://www.dropbox.com/sh/mly4daqrimdnfem/AACjZ6_e2kO5-7E0QVTNBFn1a?dl=0) (~100GB). Do note, a small sample dataset has been provided in this repository to testing.
-
-4. Download and extract the model checkpoints from [our DropBox directory](https://www.dropbox.com/sh/y79twz0c1pz01rt/AAD2jy2_9ZF0x8oZokBa0cs_a?dl=0)  (933 MB)
-
-5. Compile depth2depth (global optimization):
->>>>>>> 2f4eb18b
+3. Download the data:  
+   a) [Model Checkpoints](http://clkgum.com/shreeyak/cleargrasp-checkpoints) (0.9GB) - Trained checkpoints of our 3 deeplabv3+ models.  
+   b) [Train dataset](http://clkgum.com/shreeyak/cleargrasp-dataset-train) (Optional, 72GB) - Contains the synthetic images used for training the models. No real images were used for training.  
+   c) [Val + Test datasets](http://clkgum.com/shreeyak/cleargrasp-dataset-test) (Optional, 1.7GB) - Contains the real and synthetic images used for validation and testing.  
+
+   Extract these into the `data/` directory or create symlinks to the extracted directories in `data/`.
+
+4. Compile depth2depth (global optimization):
 
     `depth2depth` is a C++ global optimization module used for depth completion, adapted from the [DeepCompletion](http://deepcompletion.cs.princeton.edu/) project. It resides in the `api/depth2depth/` directory.
 
